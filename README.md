# Modal Editing in VS Code

ModalEdit is a simple but powerful extension that adds configurable "normal"
<<<<<<< HEAD
mode to VS Code. The most prominent [modal editor][1] is [Vim][2], which also 
inspired the development of ModalEdit. It includes Vim commands as presets
you can import, but ModalEdit's true power comes with its configurability. You 
can emulate existing editors like Vim or [Kakoune][8] or build your keyboard 
layout from ground up and add exactly the features you need.  

As in Vim, the goal of the extension is to save your keystrokes and make 
editing as efficient as possible. Unlike most Vim emulators, ModalEdit leverages 
the built-in features of VS Code. You define your keybindings using commands 
provided by VS Code and other extensions. You can build complex operations by 
arranging commands into sequences. You can define conditional commands that do 
different things based on editor state. Also, you can map these commands to 
arbitrarily long keyboard sequences.

> Version 2.0 is the latest major release, and it contains many improvements
> and new features that make ModalEdit more robust and flexible than before.
> See the [change log][12] for full list of enhancements and changes in the
> functionality.
=======
mode to VS Code. [Vim][2] made the concept of [modal editing][1] popular among
developers and IT professionals. ModalEdit is not a Vim emulation, though.
It does not define any default key mappings out-of-the-box. Instead, it
encourages you to create your own keyboard layout and customize the editor to
suit your preferences.

As in Vim, the goal of the extension is to save your keystrokes and make editing
as fast as possible. Unlike most Vim emulators, ModalEdit leverages the
built-in features of VS Code. It uses commands provided by VS Code and other
extensions. You can build complex operations by arranging commands into
sequences. You can define conditional commands that do different things
based on editor state. Also, you can map these commands to arbitrarily long
keyboard sequences.

> Check out the new features in version [1.5][11] and [1.6][12], and the updated
> [tutorial][9]. Now you can create even more complex commands than previously.
> For example, commands that you can repeat by prefixing them with a number, and
> commands that operate on text inside specified delimiters.
>>>>>>> 27df2736

## Getting Started

When extension is installed text documents will open in normal mode. The
current mode is shown in the status bar. You can switch between modes by
clicking the pane in the status bar.

![Status bar](images/status-bar.gif)

In normal mode keys don't output characters but invoke commands. You can
specify these commands in the `settings.json` file. To edit your user-level
settings file, open command palette with `Ctrl+Shift+P` and look up command
**Preferences: Open Settings (JSON)**. If you want the configuration to be
project specific, edit the `settings.json` that is located in the `.vscode`
directory under your project directory.

<<<<<<< HEAD
> You might want to skip to the [tutorial][9], if you prefer learning by 
> example. If you want to start with Vim keybindings, you'll find the 
> instructions [here][14]. Otherwise keep reading this document.
=======
> You might want to skip to the [tutorial][9], if you prefer learning by example.
> Otherwise keep reading this document.
>>>>>>> 27df2736

To define the key mappings used in normal mode, add a property named
`modaledit.keybindings`. You should define at least one binding that will switch
the editor to the *insert mode*, which is the same as VS Code's default mode.
```js
"modaledit.keybindings": {
    "i": "modaledit.enterInsert"
}
```
When you save the `settings.json` file, keybindings take effect immediately.

ModalEdit adds a regular VS Code keyboard shortcut for `Esc` to return back to
normal mode. If you wish, you can remap this command to another key by
pressing `Ctrl+K Ctrl+S`.

### Selections/Visual Mode

ModalEdit does not have a separate selection/visual mode as Vim has. It is
possible to select text both in normal mode and insert mode. However, since it 
is typical that commands in normal have different behavior when selection is 
active, the status bar text changes to indicate that. You can change the text 
shown in status bar using [configuration parameters](#changing-status-bar)

![Selection active](images/selected-text.png)

ModalEdit defines a new command `modaledit.toggleSelection` which allows
you to start selecting text in normal mode without holding down the shift key.
This imitates Vim's visual mode.

## Configuration

You can define the normal mode commands in four different ways. It is also
possible to combine them freely.

### Single Command

The simplest way is to map a key to a single command. This has the format:
```js
"<key>": "<command>"
```
The `<key>` needs to be a single character and `<command>` any valid VS Code
command. You can see the list of all of the available commands by opening
global settings with command **Preferences: Open Default Keyboard Shortcuts (JSON)**.

The example in the previous section maps the `i` key to the
`modaledit.enterInsert` command.

### Commands with Arguments

Some [commands][6] take arguments. For example `cursorMove` which allows you
to specify which direction and how much cursor moves. These commands can be
executed by defining an object with prefined properties:
```js
"<key>":  {
    "command": "<command>",
    "args": { ... } | "{ ... }"
    "repeat": number | "<JS expression>"
}
```
The `<command>` is again a valid VS Code command. The `args` property contains
whatever arguments the command takes. It can be specified as a JSON object
or as a string. If the value of the `args` property is a string, ModalEdit
treats it as a JavaScript expression. It evaluates the expression and passes the
result to the command. The following variables can be used inside expression
strings:

| Variable        | Type       | Description
| --------------- | ---------- | -------------------------------------------------
| `__file`        | `string`   | The file name of the document that is edited.
| `__line`        | `number`   | The line number where the cursor is currently on.
| `__col`         | `number`   | The column number where the cursor is currently on.
| `__char`        | `string`   | The character under the cursor.
| `__selection`   | `string`   | Currently selected text.
| `__selecting`   | `boolean`  | Flag that indicates whether selection is active.
| `__keySequence` | `string[]` | Array of keys that were pressed to invoke the command.
| `__keys`        | `string[]` | Alias to the `__keySequence` variable.
| `__rkeys`       | `string[]` | Contains the `__keys` array reversed. This is handy when you want to access the last characters of the array as they will be first in `__rkeys`.
| `__cmd`         | `string`   | Containst the `__keys` array joined together to a string. Now you don't have to do this explicitly in you expressions. 
| `__rcmd`        | `string`   | Containst the `__rkeys` array joined together to a string.

The `repeat` property allows you to run the command multiple times. If the value
of the property is a number, it directly determines the repetition count. If it
is a string, ModalEdit evaluates it as JS expression and checks if the result is
a number. In that case the returned number is used as the repeat count. Note
that numbers smaller than 1 will be ignored, and the command is always run at
least once.

If returned value is not a number, the expression is treated as a condition that
is evaluated after the command has run. The command is repeated as long as the
expression returns a truthy value.

Below is an example that maps key `o` to a command that moves the cursor to the
end of line. It also selects the jumped range, if we have selection active.
```js
"o": {
    "command": "cursorMove",
    "args": "{ to: 'wrappedLineEnd', select: __selecting }"
},
```

### Sequence of Commands

To construct more complex operations consisting of multiple steps, you can
define command sequences. Commands in a sequence will be run one after another.
A sequence is defined as an array.
```js
"<key>": [ <command1>, <command2>, ... ]
```
In above, `<command>` can assume any of the supported forms: single command,
one with arguments, or conditional command (see below).

The next example maps the `f` key to a command sequence that first deletes the
selected text and then switch to insert mode. It corresponds to the `c` command
in Vim.
```js
"f": [
    "deleteRight",
    "modaledit.enterInsert"
],
```

### Conditional Commands

For even more complex scenarios, you can define commands that run different
commands depending on a specified condition. The most common use case for this
is to run a different command when selection is active. The format of a
conditional commands is:
```js
"<key>":  {
    "condition": "<condition>",
    "<result1>": <command1>,
    "<result2>": <command2>,
    ...
}
```
Here `<condition>` can be any valid JavaScript expression. You can use
variables listed in the "Commands with Arguments" section in the expression. If
the expression evaluates to `<result1>`, `<command1>` will be executed, if to
`<result2>`, `<command2>` will be run, and so forth. If none of the defined
properties match the expression result, nothing is done. Commands can be of any
kind: a single command, sequence, or command with arguments.

Below is an example that moves cursor one word forward with `w` key. We use
the `__selecting` variable to determine if a selection is active. If so, we
extend the selection using `cursorWordStartRightSelect` command, otherwise we
just jump to next word with `cursorWordStartRight`.
```js
"w": {
    "condition": "__selecting",
    "true": "cursorWordStartRightSelect",
    "false": "cursorWordStartRight"
},
```

### Binding Key Sequences

When you want to define a multi-key sequence, nest the key bindings. You can
define a two key command using the following format.
```js
"<key1>": {
    "<key2>": <command>
},
```
Again, the `<command>` can be in any of the forms described above. To invoke
the command you first press `<key1>` in normal mode followed by `<key2>`.

The example below defines two commands that are bound to key sequences `g - f`
(search forwards) and `g - b` (search backwards).
```js
"g": {
    "f": {
        "command": "modaledit.search",
        "args": {}
    },
    "b":
        "command": "modaledit.search",
        "args": {
            "backwards": true
        }
    }
}
```

### Defining Recursive Keymaps

Version 1.5 of ModalEdit introduced the possibility to create recursive keymaps.
With this feature you can define arbitrarily long keyboard sequences. This is
useful, for example, for creating commands that you can repeat by entering first
a number followed by a command key. Keymaps got two new features to enable this
functionality.

#### Key Ranges

You can add multiple characters to a keybinding comma `,` and dash `-`. For
example, `a,b` bind both `a` and `b` to the same action. You can also add ranges
like any numeric character `0-9`. The ASCII code of the first character must be
smaller than the second one's. You can also combine these notations; for
instance, range `a,d-f` maps keys `a`, `d`, `e`, and `f` to a same action.

#### Keymap IDs

By giving keymap a numeric ID, you can refer to it in another (or same) keymap.
With key ranges, this allows you to create a binding that can take theoretically
infinitely long key sequence. The example below shows how you can define
commands like `3w` that moves the cursor forward by three words. First we define
the commands that moves or select the previous/next word (with keys `b` and `w`),
and then we create a binding that matches a positive number using key ranges and
a recursive keymap. We also use the
[`modaledit.typeNormalKeys` command](#invoking-key-bindings) to invoke the
existing key bindings and the [`repeat` property](#commands-with-arguments) to
repeat the command.
```js
        "w": {
            "condition": "__selecting",
            "true": "cursorWordStartRightSelect",
            "false": "cursorWordStartRight"
        },
        "b": {
            "condition": "__selecting",
            "true": "cursorWordStartLeftSelect",
            "false": "cursorWordStartLeft"
        },
        "1-9": {
            "id": 1,
            "help": "Enter count followed by [w, b]",
            "0-9": 1,
            "w,b": {
                "command": "modaledit.typeNormalKeys",
                "args": "{ keys: __rkeys[0] }",
                "repeat": "Number(__keys.slice(0, -1).join(''))"
            }
        }
```
We give the keymap attached to key range `1-9` the `id` of 1. When that keymap
is active pressing key `0-9` will "jump" back to the same keymap. That is
designated by the number `1` in the key binding. Only when the user presses
some other key we get out of this keymap. If the user presses `w` or `b`, we
run the command bound to the respective key. We get the repetition count by
slicing the all but last character from the `__keys` array and converting that
to a number. The command key is the last item of the `__keys` array. We can
access it more easily using the reversed `__rkeys` array. The item is first in
that array.

The picture below illustrates how keymap and command objects are stored in
memory.

![recursive keymap](images/recursive-keymap-example.png)

It is also possible to jump to another keymap, which enables even more
complicated keyboard sequences. The only restriction is that you can only jump
to a key binding which is already defined. I.e. you cannot refer to an ID of a
keymap that appears later in the configuration.

> To better understand how keymaps work behind the scenes check the source
> [documentation][10].

Another new feature used in the example above is the optional `help` property
in the keymap. The contents of the property is shown in the status bar when the
keymap is active. It makes using long keyboard sequences easier by providing a
hint what keys you can press next.

### Keybindings in Selection/Visual Mode

ModalEdit 2.0 adds a new configuration section called `selectbidings` that has
the same structure as the `keybindings` section. With it you can now map keys
that act as the lead key of a normal mode sequence to run a commands when 
pressed in visual mode. 

For example, you might want the `d` key to be the leader key for sequence 
"delete word" `dw` in normal mode, but in selection mode `d` should delete the selection 
without expecting any following keys. Previously it was not possible to define 
this behavior, but now you can do it with `selectbindings`. 

`selectbindings` section is always checked first when ModalEdit looks for a 
mapping for a keypress. If there is no binding defined in `selectbindings` 
then it checks the `keybindings` section. Note that you can still define normal
mode commands that work differently when selection is active. You can use either 
a conditional or parameterized command to check the `__selecting` flag, and 
perform a different action based on that.

### Debugging Keybindings

If you are not sure that your bindings are correct, check the ModalEdit's
output log. You can find it by opening **View - Output** and then choosing the
**ModalEdit** from the drop-down menu. Errors in configuration will be reported
there. If your configuration is ok, you should see the following message.

![output log](images/output-log.png)

### Changing Cursors

You can set the cursor shape shown in each mode by changing the following
settings.

| Setting               | Default       | Description
| --------------------- | ------------- | -------------------------------------
| `insertCursorStyle`   | `line`        | Cursor shown in insert mode.
| `normalCursorStyle`   | `block`       | Cursor shown in normal mode.
| `searchCursorStyle`   | `underline`   | Cursor shown when incremental search is on.
| `selectCursorStyle`   | `line-thin`   | Cursor shown when selection is active in normal mode.

The possible values are:

- `block`
- `block-outline`
- `line`
- `line-thin`
- `underline`
- `underline-thin`

### Changing Status Bar

With version 2.0, you can also change the text shown in status bar in each mode
along with the text color. Note that you can add icons in the text by using
syntax `$(icon-name)` where `icon-name` is a valid name from the gallery of
[built-in icons][15].

The color of the status text is specified in HTML format, such as `#ffeeff`, 
`cyan`, or `rgb(50, 50, 50)`. By default these colors are not defined, and thus
they are same as the rest of text in the status bar.

| Setting            | Default                   | Description
| ------------------ | ------------------------- | -------------------------------------
| `insertStatusText` | `-- $(edit) INSERT --`    | Status text shown in insert mode
| `normalStatusText` | `-- $(move) NORMAL --`    | Status text shown in normal mode
| `searchStatusText` | `$(search) SEARCH`        | Status text shown when search is active
| `selectStatusText` | `-- $(paintcan) VISUAL --`| Status text shown when selection is active in normal mode
| `insertStatusColor`| `undefined`               | Status text color in insert mode
| `normalStatusColor`| `undefined`               | Status text color in normal mode
| `searchStatusColor`| `undefined`               | Status text color when search is active
| `selectStatusColor`| `undefined`               | Status text color when selection is active in normal mode

### Start in Normal Mode

If you want VS Code to be in insert mode when it starts, set the
`startInNormalMode` setting to `false`. By default, editor is in normal mode
when you open it.

### Example Configurations

You can find example key bindings [here][7]. These are my own settings. The
cheat sheet for my keyboard layout is shown below. I have created it in
<http://www.keyboard-layout-editor.com/>. Please note that my keyboard layout
is Finnish, so the non-alphanumeric keys might be in strange places.

![My keyboard layout](images/keyboard-layout.png)

As you can see, I haven't followed Vim conventions but rather tailored the
keyboard layout according to my own preferences. I encourage you to do the same.

In general, you should not try to convert VS Code into a Vim clone. The editing
philosophies of Vim and VS Code are quite dissimilar. Targets of Vim operations
are defined with special range commands, whereas VS Code's commands operate on
selected text. For example, to delete a word in Vim, you first press `d` to
delete and then `w` for word. In VS Code you first select the word (with `W` or
`e` key in my configuration) then you delete the selection with `d` key.

To better understand the difference, check out [Kakoune editor's documentation][8].
ModalEdit extends VS Code with normal mode editing, so you have more or less
the same capabilities as in Kakoune.

## Additional VS Code Commands

ModalEdit adds few useful commands to VS Code's repertoire. They help you
create more Vim-like workflow for searching and navigation.

### Switching between Modes

Use the following commands to change the current editor mode. None of the
commands require any arguments.

| Command                     | Description
| --------------------------- | ----------------------------------------------
| `modaledit.toggle`          | Toggles between modes
| `modaledit.enterNormal`     | Switches to normal mode
| `modaledit.enterInsert`     | Switches to insert mode
| `modaledit.toggleSelection` | Toggles selection mode on or off. Selection mode is implicitly on whenever editor has text selected
| `modaledit.enableSelection` | Turn selection mode on.
| `modaledit.cancelSelection` | Cancel selection mode and clear selection.
| `modaledit.resetSelection`  | Clear selection range; keep multiple cursors; stay in selection mode

### Incremental Search

The standard search functionality in VS Code is quite clunky as it opens a
dialog which takes you out of the editor. To achieve more fluid searching
experience ModalEdit provides incremental search commands that mimic Vim's
corresponding operations.

> There are lot of new parameters in the `search` command that were added in
> version 2.0. Specifically, `typeAfter...` and `typeBefore...` arguments might
> seem odd at first glance. Please see the [change log](CHANGELOG.html) to
> understand the rationale why they are needed.

#### `modaledit.search`

Starts incremental search. The cursor is changed to indicate that editor is in
search mode. Normal mode commands are suppressed while incremental search is
active. Just type the search string directly without leaving the editor. You
can see the searched string in the status bar as well as the search parameters.

![Searching](images/searching.gif)

The command takes following arguments. All of them are optional.

| Argument                  | Type      | Default     | Description
| ------------------------- | --------- | ----------- | ---------------------------------
| `backwards`               | `boolean` | `false`     | Search backwards. Default is forwards
| `caseSensitive`           | `boolean` | `false`     | Search is case-sensitive. Default is case-insensitive
| `wrapAround`              | `boolean` | `false`     | Search wraps around to top/bottom depending on search direction. Default is off.
| `acceptAfter`             | `number`  | `undefined` | Accept search automatically after _x_ characters has been entered. This helps implementing quick one or two character search operations.
| `selectTillMatch`         | `boolean` | `false`     | Select the range from current position till the match instead of just the match. Useful with `acceptAfter` to quickly extend selection till the specified character(s).
| `typeAfterAccept`         | `string`  | `undefined` | Allows to run normal mode commands through key bindings (see `modaledit.typeNormalKeys` command) after successful search. The argument can be used to enter insert mode, or clear selection after search, for example.
| `typeBeforeNextMatch`     | `string`  | `undefined` | Run the specified key commands *before* searhing for the next match.
| `typeAfterNextMatch`      | `string`  | `undefined` | Run the specified key commands *after* the next match command is executed.
| `typeBeforePreviousMatch` | `string`  | `undefined` | Run the specified key commands *before* searhing for the previous match.
| `typeAfterPreviousMatch`  | `string`  | `undefined` | Run the specified key commands *after* the previous match command executed.

#### `modaledit.cancelSearch`

Cancels the incremental search, returns the cursor to the starting position,
and switches back to normal mode.

#### `modaledit.deleteCharFromSearch`

Deletes the last character of the search string. By default the backspace key
is bound to this command when ModalEdit is active and in search mode.

#### `modaledit.nextMatch`

Moves to the next match and selectes it. Which way to search depends on the
search direction.

#### `modaledit.previousMatch`

Moves to the previous match and selectes it. Which way to search depends on the
search direction.

### Bookmarks

To quickly jump inside documents ModalEdit provides two bookmark commands:

- `modaledit.defineBookmark` stores the current position in a bookmark, and
- `modaledit.goToBookmark` jumps to the given bookmark.
- `modaledit.showBookmarks` shows the defined bookmarks in the command bar and
  allows jumping to them by selecting one.

<<<<<<< HEAD
The first two commands take one argument which contains the bookmark name. It 
can be any string (or number), so you can define unlimited number of bookmarks.
If the argument is omitted, default value `0` is assumed. 
=======
Both commands take one argument which contains the bookmark index. It can be any
number, so you can define unlimited number of bookmarks. If the argument is
omitted, default value `0` is assumed.
>>>>>>> 27df2736
```js
{
    "command": "modaledit.defineBookmark",
    "args": {
        "bookmark": "0"
    }
}
```

### Quick Snippets

Snippets come in handy when you need to insert boilerplate text. However, the
problem with snippets is that very seldom one bothers to create a new one. If a
snippet is used only a couple of times in a specific situation, the effort of
defining it nullifies the advantage.

With ModalEdit, you can create snippets quickly by selecting a region of text
and invoking command `modaledit.defineQuickSnippet`. You can assign the snippet
to a register by specifying its index as an argument.
```js
{
    "command": "modaledit.defineQuickSnippet",
    "args": {
        "snippet": 1
    }
}
```
Use the `modaledit.insertQuickSnippet` command to insert the defined snippet at
the cursor position. It takes the same argument as `modaledit.defineQuickSnippet`.

A snippet can have arguments or placeholders which you can fill in after
inserting it. These are written as `$1`, `$2`, ... inside the snippet. You can
quickly define the arguments with the `modaledit.fillSnippetArgs` command. First
multi-select all the arguments (by pressing `Alt` while selecting with a mouse),
then run the command. After that, select the snippet itself and run the
`modaledit.defineQuickSnippet` command.

In the following example key sequence `q - a` fills snippet arguments,
`q - w - 1` defines snippet in register 1, and `q - 1` inserts it.

![Quick snippet](images/quick-snippet.gif)

It is usually a good idea to run `editor.action.formatDocument` after inserting
a snippet to clean up whitespace. You can do this automatically adding it
to the command sequence.
```js
"q": {
    "1": [
        {
            "command": "modaledit.insertQuickSnippet",
            "args": {
                "snippet": 1
            }
        },
        "editor.action.formatDocument"
    ],
}
```

### Invoking Key Bindings

The new command `modaledit.typeNormalKeys` invokes commands through key
bindings. Calling this command with a key sequence has the same effect as
pressing the keys in normal mode. This allows you to treat key bindings as
subroutines that can be called using this command.

The command has one argument `keys` which contains the key sequence as string.
Assuming that keys `k` and `u` are bound to some commands, the following
example runs them both one after another.
```js
{
    "command": "modaledit.typeNormalKeys",
    "args": {
        "keys": "ku"
    }
}
```

### Selecting Text Between Delimiters

The `modaledit.selectBetween` command helps implement advanced selection
operations. The command takes as arguments two strings/regular expressions that
delimit the text to be selected. Both of them are optional, but in order for the
command to do anything one of them needs to be defined. If the `from` argument
is missing, the selection goes from the cursor position forwards to the `to`
string. If the `to` is missing the selection goes backwards till the `from`
string. In addition to these parameters, the command has four flags:

- If the `regex` flag is on, `from` and `to` strings are treated as regular
  expressions in the search.
- The `inclusive` flag tells if the delimiter strings are included in the
  selection or not. By default the delimiter strings are not part of the
  selection.
- The `caseSensitive` flag makes the search case-sensitive. When this flag is
  missing or false the search is case-insensitive.
- By default the search scope is the current line. If you want search inside
  the whole document, set the `docScope` flag.

Below is an example that selects all text inside quotation marks. For more
advanced examples check the [tutorial][9].
```js
{
    "command": "modaledit.selectBetween",
    "args": {
        "from": "(",
        "to": ")"
    }
}
```

### Repeat Last Change

`modaledit.repeatLastChange` command repeats the last command (sequence) that
caused text in the editor to change. It corresponds to the [dot `.` command][13]
in Vim. The command takes no arguments.

### Importing Presets

In version 2.0, new command `modaledit.importPresets` was introduced. It reads
keybindings from a file and copies them to the global `settings.json` file. It
overrides existing keybindings, so back them up somewhere before running the
command, if you want to preserve them.

In 2.0, also Vim keybindings were added as built-in presets. You can learn more 
about Vim bindings [here][14]. Built-in presets are located under the `presets` 
folder under the extension installation folder. The command scans and lists all 
the files there. It also provides an option to browse for any other file you 
want to import.

Presets are stored either in a JSON or JavaScript file. In either case, the
file to be imported should evaluate to an object which should have at least one
of the following properties:
```json
{
    "keybindings": { ... },
    "selectbindings": { ... }
}
```
Both of the properties must follow the configuration structure defined above.
It is also possible to define the object in JS. In that case the object should
be the expression that the whole script evaluates to.

## Acknowledgements

I was using the [Simple Vim][3] extension for a long time, but was never fully
happy with it. It shares the idea of being a simple extension reusing VS Code's
functionality, but it is sorely lacking in configurability. If you don't like
its default key mappings, you are out of luck.

Then I found extension called [Vimspired][4] which has a really great idea for
implementing modal editing: just add a section in the `settings.json` which
contains the keymap for normal mode. This allows you to mimic Vim behavior, if
you wish to do so, or take a completely different approach. For example, don't
use `h`, `j`, `k`, `l` keys to move the cursor but `w`, `a`, `s`, `d` keys
instead.

I really like Vimspired, but still wanted to change some of its core behavior
and add many additional features. I didn't want to harass the author with
extensive pull requests, so I decided to implement my own take of the theme. I
shameleslly copied the core parts of Vimspired and then changed them beyond
recognition. Anyway, credit goes to [Brian Malehorn][5] for coming up with the
great idea and helping me jump start my project.

[1]: https://unix.stackexchange.com/questions/57705/modeless-vs-modal-editors
[2]: https://www.vim.org/
[3]: https://marketplace.visualstudio.com/items?itemName=jpotterm.simple-vim
[4]: https://marketplace.visualstudio.com/items?itemName=bmalehorn.vimspired
[5]: https://marketplace.visualstudio.com/publishers/bmalehorn
[6]: https://code.visualstudio.com/api/references/commands#commands
[7]: https://gist.github.com/johtela/b63232747fdd465748fedb9ca6422c84
[8]: https://kakoune.org/why-kakoune/why-kakoune.html
[9]: https://johtela.github.io/vscode-modaledit/docs/.vscode/settings.html
[10]: https://johtela.github.io/vscode-modaledit/docs/src/actions.html
[11]: https://johtela.github.io/vscode-modaledit/docs/CHANGELOG.html#version-1-5
[12]: https://johtela.github.io/vscode-modaledit/docs/CHANGELOG.html#version-2-0
[13]: https://vim.fandom.com/wiki/Repeat_last_change
[14]: https://johtela.github.io/vscode-modaledit/docs/presets/vim.html
[15]: https://microsoft.github.io/vscode-codicons/dist/codicon.html<|MERGE_RESOLUTION|>--- conflicted
+++ resolved
@@ -1,7 +1,6 @@
 # Modal Editing in VS Code
 
 ModalEdit is a simple but powerful extension that adds configurable "normal"
-<<<<<<< HEAD
 mode to VS Code. The most prominent [modal editor][1] is [Vim][2], which also 
 inspired the development of ModalEdit. It includes Vim commands as presets
 you can import, but ModalEdit's true power comes with its configurability. You 
@@ -20,26 +19,6 @@
 > and new features that make ModalEdit more robust and flexible than before.
 > See the [change log][12] for full list of enhancements and changes in the
 > functionality.
-=======
-mode to VS Code. [Vim][2] made the concept of [modal editing][1] popular among
-developers and IT professionals. ModalEdit is not a Vim emulation, though.
-It does not define any default key mappings out-of-the-box. Instead, it
-encourages you to create your own keyboard layout and customize the editor to
-suit your preferences.
-
-As in Vim, the goal of the extension is to save your keystrokes and make editing
-as fast as possible. Unlike most Vim emulators, ModalEdit leverages the
-built-in features of VS Code. It uses commands provided by VS Code and other
-extensions. You can build complex operations by arranging commands into
-sequences. You can define conditional commands that do different things
-based on editor state. Also, you can map these commands to arbitrarily long
-keyboard sequences.
-
-> Check out the new features in version [1.5][11] and [1.6][12], and the updated
-> [tutorial][9]. Now you can create even more complex commands than previously.
-> For example, commands that you can repeat by prefixing them with a number, and
-> commands that operate on text inside specified delimiters.
->>>>>>> 27df2736
 
 ## Getting Started
 
@@ -56,14 +35,9 @@
 project specific, edit the `settings.json` that is located in the `.vscode`
 directory under your project directory.
 
-<<<<<<< HEAD
 > You might want to skip to the [tutorial][9], if you prefer learning by 
 > example. If you want to start with Vim keybindings, you'll find the 
 > instructions [here][14]. Otherwise keep reading this document.
-=======
-> You might want to skip to the [tutorial][9], if you prefer learning by example.
-> Otherwise keep reading this document.
->>>>>>> 27df2736
 
 To define the key mappings used in normal mode, add a property named
 `modaledit.keybindings`. You should define at least one binding that will switch
@@ -435,15 +409,15 @@
 Use the following commands to change the current editor mode. None of the
 commands require any arguments.
 
-| Command                     | Description
-| --------------------------- | ----------------------------------------------
-| `modaledit.toggle`          | Toggles between modes
-| `modaledit.enterNormal`     | Switches to normal mode
-| `modaledit.enterInsert`     | Switches to insert mode
-| `modaledit.toggleSelection` | Toggles selection mode on or off. Selection mode is implicitly on whenever editor has text selected
-| `modaledit.enableSelection` | Turn selection mode on.
-| `modaledit.cancelSelection` | Cancel selection mode and clear selection.
-| `modaledit.resetSelection`  | Clear selection range; keep multiple cursors; stay in selection mode
+| Command                               | Description
+| ------------------------------------- | ----------------------------------------------
+| `modaledit.toggle`                    | Toggles between modes.
+| `modaledit.enterNormal`               | Switches to normal mode.
+| `modaledit.enterInsert`               | Switches to insert mode.
+| `modaledit.toggleSelection`           | Toggles selection mode on or off. Selection mode is implicitly on whenever editor has text selected.
+| `modaledit.enableSelection`           | Turn selection mode on.
+| `modaledit.cancelSelection`           | Cancel selection mode and clear selection.
+| `modaledit.cancelMultipleSelections`  | Cancel selection mode and clear selections, but preserve multiple cursors.
 
 ### Incremental Search
 
@@ -510,15 +484,9 @@
 - `modaledit.showBookmarks` shows the defined bookmarks in the command bar and
   allows jumping to them by selecting one.
 
-<<<<<<< HEAD
 The first two commands take one argument which contains the bookmark name. It 
 can be any string (or number), so you can define unlimited number of bookmarks.
 If the argument is omitted, default value `0` is assumed. 
-=======
-Both commands take one argument which contains the bookmark index. It can be any
-number, so you can define unlimited number of bookmarks. If the argument is
-omitted, default value `0` is assumed.
->>>>>>> 27df2736
 ```js
 {
     "command": "modaledit.defineBookmark",
